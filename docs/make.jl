--- conflicted
+++ resolved
@@ -25,38 +25,6 @@
     "Guides" => [
         "Introduction" => "Guides/guides_introduction.md",
         "User Guide" => [
-<<<<<<< HEAD
-            "Introduction" => "User Guide/user_introduction.md",
-            "Create a System" => "User Guide/user_build_system.md",
-            "Adding Commodities" => "User Guide/user_add_commodity.md",
-            "Adding Nodes" => "User Guide/user_add_node.md",
-            "Adding Locations" => "User Guide/user_add_location.md",
-            "Adding Assets" => "User Guide/user_add_asset.md",
-            "Adding policy constraints" => "User Guide/user_policy_constraints.md",
-            "Adding Assets constraints" => "User Guide/user_asset_constraints.md",
-            "Configuring settings" => "User Guide/user_settings.md",
-            "Running models" => "User Guide/user_run_model.md",
-            "Writing results" => "User Guide/user_write_results.md",
-            "Using multi-period models" => "User Guide/user_multiperiod.md",
-            "Asset Library" => [
-                "User Guide/assets/1_introduction.md",
-                "User Guide/assets/battery.md",
-                "User Guide/assets/beccselectricity.md",
-                "User Guide/assets/beccshydrogen.md",
-                "User Guide/assets/electricdac.md",
-                "User Guide/assets/electrolyzer.md",
-                "User Guide/assets/fuelcell.md",
-                "User Guide/assets/gasstorage.md",
-                "User Guide/assets/hydrogenline.md",
-                "User Guide/assets/hydropower.md",
-                "User Guide/assets/mustrun.md",
-                "User Guide/assets/natgasdaq.md",
-                "User Guide/assets/powerline.md",
-                "User Guide/assets/thermalhydrogen.md",
-                "User Guide/assets/thermalpower.md",
-                "User Guide/assets/vre.md"
-            ],
-=======
             "Introduction" => "Guides/User Guide/user_introduction.md",
             "Create a System" => "Guides/User Guide/user_build_system.md",
             "Adding Commodities" => "Guides/User Guide/user_add_commodity.md",
@@ -68,9 +36,8 @@
             "Configuring Settings" => "Guides/User Guide/user_settings.md",
             "Running Models" => "Guides/User Guide/user_run_model.md",
             "Writing Results" => "Guides/User Guide/user_write_results.md",
-            "Using Multi-Stage Models" => "Guides/User Guide/user_multistage.md",
+            "Using Multi-Period Models" => "Guides/User Guide/user_multiperiod.md",
             "Exploring the Asset library" => "Guides/User Guide/user_using_asset_libary.md"
->>>>>>> 1a60418e
         ],
         "Modeler Guide" => [
             "Introduction" => "Guides/Modeler Guide/1_introduction.md",
