macro AbstractEdgeBaseAttributes()
    edge_defaults = edge_default_data()
    esc(quote
        id::Symbol
        timedata::TimeData{T}
        start_vertex::AbstractVertex
        end_vertex::AbstractVertex
        availability::Vector{Float64} = Float64[]
        can_expand::Bool = $edge_defaults[:can_expand]
        can_retire::Bool = $edge_defaults[:can_retire]
        capacity::Union{JuMPVariable,AffExpr,Float64} = AffExpr(0.0)
        capacity_size::Float64 = $edge_defaults[:capacity_size]
        capital_recovery_period::Int64 = $edge_defaults[:capital_recovery_period]
        constraints::Vector{AbstractTypeConstraint} = Vector{AbstractTypeConstraint}()
        distance::Float64 = $edge_defaults[:distance]
        existing_capacity::Union{JuMPVariable,AffExpr,Float64,Int64} = $edge_defaults[:existing_capacity]
        fixed_om_cost::Float64 = $edge_defaults[:fixed_om_cost]
        flow::JuMPVariable = Vector{VariableRef}()
        has_capacity::Bool = $edge_defaults[:has_capacity]
        integer_decisions::Bool = $edge_defaults[:integer_decisions]
        investment_cost::Float64 = $edge_defaults[:investment_cost]
<<<<<<< HEAD
        lifetime::Int64 = $edge_defaults[:lifetime]
        loss_fraction::Float64 = $edge_defaults[:loss_fraction]
=======
        loss_fraction::Vector{Float64} = $edge_defaults[:loss_fraction]
>>>>>>> 195b515c
        max_capacity::Float64 = $edge_defaults[:max_capacity]
        max_new_capacity::Float64 = $edge_defaults[:max_new_capacity]
        min_capacity::Float64 = $edge_defaults[:min_capacity]
        min_flow_fraction::Float64 = $edge_defaults[:min_flow_fraction]
        new_capacity::Union{AffExpr,Float64} = AffExpr(0.0)
        new_capacity_track::Dict{Int64,AffExpr} = Dict(1 => AffExpr(0.0))
        new_units::Union{JuMPVariable,Float64} = 0.0
        ramp_down_fraction::Float64 = $edge_defaults[:ramp_down_fraction]
        ramp_up_fraction::Float64 = $edge_defaults[:ramp_up_fraction]
        retired_capacity::Union{AffExpr,Float64} = AffExpr(0.0)
        retired_capacity_track::Dict{Int64,AffExpr} = Dict(1 => AffExpr(0.0))
        retired_units::Union{JuMPVariable,Float64} = 0.0
        unidirectional::Bool = $edge_defaults[:unidirectional]
        variable_om_cost::Float64 = $edge_defaults[:variable_om_cost]
        min_down_time::Int64 = $edge_defaults[:min_down_time]
        min_up_time::Int64 = $edge_defaults[:min_up_time]
        startup_cost::Float64 = $edge_defaults[:startup_cost]
        startup_fuel_consumption::Float64 = $edge_defaults[:startup_fuel_consumption]
        startup_fuel_balance_id::Symbol = $edge_defaults[:startup_fuel_balance_id]
        retirement_period::Int64 = $edge_defaults[:retirement_period]
        wacc::Float64 = settings.DiscountRate
        annualized_investment_cost::Union{Nothing,Float64} = $edge_defaults[:annualized_investment_cost]
    end)
end

"""
    Edge{T} <: AbstractEdge{T}

    A mutable struct representing an edge in a network model, parameterized by commodity type T.

    # Fields
    - id::Symbol: Unique identifier for the edge
    - timedata::TimeData: Time-related data for the edge
    - start_vertex::AbstractVertex: Starting vertex of the edge
    - end_vertex::AbstractVertex: Ending vertex of the edge
    - availability::Vector{Float64}: Time series of availability factors
    - can_expand::Bool: Whether edge capacity can be expanded
    - can_retire::Bool: Whether edge capacity can be retired
    - capacity::Union{AffExpr,Float64}: Total available capacity
    - capacity_size::Float64: Size factor for resource cluster
    - constraints::Vector{AbstractTypeConstraint}: List of constraints applied to the edge
    - distance::Float64: Physical distance of the edge
    - existing_capacity::Float64: Initial installed capacity
    - fixed_om_cost::Float64: Fixed operation and maintenance costs
    - flow::Union{JuMPVariable,Vector{Float64}}: Flow of commodity `T` through the edge at each timestep
    - has_capacity::Bool: Whether the edge has capacity variables
    - integer_decisions::Bool: Whether capacity decisions must be integer
<<<<<<< HEAD
    - investment_cost::Float64: CAPEX per unit of new capacity
    - loss_fraction::Float64: Fraction of flow lost during transmission
=======
    - investment_cost::Float64: Cost per unit of new capacity
    - loss_fraction::Vector{Float64}: Fraction of flow lost during transmission, it can be time-dependent.
>>>>>>> 195b515c
    - max_capacity::Float64: Maximum allowed capacity
    - min_capacity::Float64: Minimum required capacity
    - min_flow_fraction::Float64: Minimum flow as fraction of capacity
    - new_capacity::Union{JuMPVariable,Float64}: JuMP variable representing new capacity built
    - ramp_down_fraction::Float64: Maximum ramp-down rate as fraction of capacity
    - ramp_up_fraction::Float64: Maximum ramp-up rate as fraction of capacity
    - ret_capacity::Union{JuMPVariable,Float64}: JuMP variable representing capacity to be retired
    - unidirectional::Bool: Whether flow is restricted to one direction
    - variable_om_cost::Float64: Variable operation and maintenance costs per unit flow

    Edges represent connections between vertices that allow commodities to flow between them. 
    They can model physical infrastructure like pipelines, transmission lines, or logical 
    connections with associated costs, capacities, and operational constraints.
"""
Base.@kwdef mutable struct Edge{T} <: AbstractEdge{T}
    @AbstractEdgeBaseAttributes()
end

function target_is_valid(commodity::Type{<:Commodity}, target::T) where T<:Union{Node, AbstractStorage}
    if commodity <: commodity_type(target)
        return true
    end
    return false
end

function target_is_valid(commodity::Type{<:Commodity}, target)
    return true
end

function target_is_valid(edge::AbstractEdge, target::AbstractVertex)
    return target_is_valid(commodity_type(edge), target)
end

function make_edge(
    id::Symbol,
    data::AbstractDict{Symbol,Any},
    time_data::TimeData,
    commodity::DataType,
    start_vertex::AbstractVertex,
    end_vertex::AbstractVertex,
)
    if !(target_is_valid(commodity, start_vertex))
        error("Edge $id cannot be connected to its start vertex, $(start_vertex.id).\nThey have different commodities\n$id is a $commodity edge.\n$(start_vertex.id) is a $(commodity_type(start_vertex)) vertex.")
    elseif !target_is_valid(commodity, end_vertex)
        error("Edge $id cannot be connected to its end vertex, $(end_vertex.id).\nThey have different commodities\n$id is a $commodity edge.\n$(end_vertex.id) is a $(commodity_type(end_vertex)) vertex.")
    end

    edge_kwargs = Base.fieldnames(Edge)
    filtered_data = Dict{Symbol, Any}(
        k => v for (k,v) in data if k in edge_kwargs
    )
    remove_keys = [:id, :start_vertex, :end_vertex, :timedata]
    for key in remove_keys
        if haskey(filtered_data, key)
            delete!(filtered_data, key)
        end
    end
    if haskey(filtered_data,:loss_fraction) && !isa(filtered_data[:loss_fraction], Vector{Float64})
        filtered_data[:loss_fraction] = [filtered_data[:loss_fraction]];
    end    
    _edge = Edge{commodity}(;
        id = id,
        timedata = time_data,
        start_vertex = start_vertex,
        end_vertex = end_vertex,
        filtered_data...
    )
    return _edge
end
Edge(
    id::Symbol,
    data::Dict{Symbol,Any},
    time_data::TimeData,
    commodity::DataType,
    start_vertex::AbstractVertex,
    end_vertex::AbstractVertex,
) = make_edge(id, data, time_data, commodity, start_vertex, end_vertex)


# Function to filter edges with capacity variables from a Vector of edges.
edges_with_capacity_variables(edges::Vector{<:AbstractEdge}) =
    AbstractEdge[edge for edge in edges if has_capacity(edge)]

######### Edge interface #########
all_constraints(e::AbstractEdge) = e.constraints;
all_constraints_types(e::AbstractEdge) = [typeof(c) for c in all_constraints(e)]
function get_constraint_by_type(e::AbstractEdge, constraint_type::Type{<:AbstractTypeConstraint})
    constraints = all_constraints(e)
    matches = filter(c -> typeof(c) == constraint_type, constraints)
    return length(matches) == 1 ? matches[1] : length(matches) > 1 ? matches : nothing
end
availability(e::AbstractEdge) = e.availability;
function availability(e::AbstractEdge, t::Int64)
    a = availability(e)
    if isempty(a)
        return 1.0
    elseif length(a) == 1
        return a[1]
    else
        return a[t]
    end
end
can_expand(e::AbstractEdge) = e.can_expand;
can_retire(e::AbstractEdge) = e.can_retire;
capacity(e::AbstractEdge) = e.capacity;
capacity_size(e::AbstractEdge) = e.capacity_size;
capital_recovery_period(e::AbstractEdge) = e.capital_recovery_period;
commodity_type(e::AbstractEdge{T}) where {T} = T;
end_vertex(e::AbstractEdge) = e.end_vertex;
existing_capacity(e::AbstractEdge) = e.existing_capacity;
fixed_om_cost(e::AbstractEdge) = e.fixed_om_cost;
flow(e::AbstractEdge) = e.flow;
flow(e::AbstractEdge, t::Int64) = flow(e)[t];
has_capacity(e::AbstractEdge) = e.has_capacity;
id(e::AbstractEdge) = e.id;
integer_decisions(e::AbstractEdge) = e.integer_decisions;
investment_cost(e::AbstractEdge) = e.investment_cost;
lifetime(e::AbstractEdge) = e.lifetime;
loss_fraction(e::AbstractEdge) = e.loss_fraction;
function loss_fraction(e::AbstractEdge, t::Int64)
    a = loss_fraction(e)
    if isempty(a)
        return 0.0
    elseif length(a) == 1
        return a[1]
    else
        return a[t]
    end
end
max_capacity(e::AbstractEdge) = e.max_capacity;
max_new_capacity(e::AbstractEdge) = e.max_new_capacity;
min_capacity(e::AbstractEdge) = e.min_capacity;
min_flow_fraction(e::AbstractEdge) = e.min_flow_fraction;
new_capacity(e::AbstractEdge) = e.new_capacity;
new_capacity_track(e::AbstractEdge) = e.new_capacity_track;
#### Note that edge "e" may not be present in the inputs for all case
new_capacity_track(e::AbstractEdge,s::Int64) =  (haskey(new_capacity_track(e),s) == false) ? 0.0 : e.new_capacity_track[s];
new_units(e::AbstractEdge) = e.new_units;
ramp_down_fraction(e::AbstractEdge) = e.ramp_down_fraction;
ramp_up_fraction(e::AbstractEdge) = e.ramp_up_fraction;
retired_capacity(e::AbstractEdge) = e.retired_capacity;
retired_capacity_track(e::AbstractEdge) = e.retired_capacity_track;
#### Note that edge "e" may not be present in the inputs for all case
retired_capacity_track(e::AbstractEdge,s::Int64) =  (haskey(retired_capacity_track(e),s) == false) ? 0.0 : e.retired_capacity_track[s];
retired_units(e::AbstractEdge) = e.retired_units;
retirement_period(e::AbstractEdge) = e.retirement_period;
start_vertex(e::AbstractEdge)::AbstractVertex = e.start_vertex;
variable_om_cost(e::AbstractEdge) = e.variable_om_cost;
wacc(e::AbstractEdge) = e.wacc;
annualized_investment_cost(e::AbstractEdge) = e.annualized_investment_cost;
##### End of Edge interface #####

function add_linking_variables!(e::AbstractEdge, model::Model)

    if has_capacity(e)
        e.capacity = @variable(model, lower_bound = 0.0, base_name = "vCAP_$(id(e))_period$(period_index(e))")
    end

    return nothing

end

function define_available_capacity!(e::AbstractEdge, model::Model)

    if has_capacity(e)
        
        e.new_units = @variable(model, lower_bound = 0.0, base_name = "vNEWUNIT_$(id(e))_period$(period_index(e))")

        e.retired_units = @variable(model, lower_bound = 0.0, base_name = "vRETUNIT_$(id(e))_period$(period_index(e))")

        e.new_capacity = @expression(model, capacity_size(e) * new_units(e))
        
        e.retired_capacity = @expression(model, capacity_size(e) * retired_units(e))

        e.new_capacity_track[period_index(e)] = new_capacity(e);
        
        e.retired_capacity_track[period_index(e)] = retired_capacity(e);

        @constraint(model, capacity(e) == new_capacity(e) - retired_capacity(e) + existing_capacity(e))

        # e.capacity = @expression(
        #     model,
        #     new_capacity(e) - retired_capacity(e) + existing_capacity(e)
        # )
    end

    return nothing

end

function planning_model!(e::AbstractEdge, model::Model)

    if has_capacity(e)

        if !can_expand(e)
            fix(new_units(e), 0.0; force = true)
        else
            if integer_decisions(e)
                set_integer(new_units(e))
            end
        end

        if !can_retire(e)
            fix(retired_units(e), 0.0; force = true)
        else
            if integer_decisions(e)
                set_integer(retired_units(e))
            end
        end

        @constraint(model, retired_capacity(e) <= existing_capacity(e))

    end

    compute_fixed_costs!(e, model)

    return nothing

end

function compute_investment_costs!(e::AbstractEdge, model::Model)
    if has_capacity(e)
        if can_expand(e)
            add_to_expression!(
                    model[:eInvestmentFixedCost],
                    annualized_investment_cost(e),
                    new_capacity(e),
                )
        end
    end
end

function compute_om_fixed_costs!(e::AbstractEdge, model::Model)
    if has_capacity(e)
        if fixed_om_cost(e) > 0
            add_to_expression!(
                model[:eOMFixedCost],
                fixed_om_cost(e),
                capacity(e),
            )
        end
    end
end

function compute_fixed_costs!(e::AbstractEdge, model::Model)
    compute_investment_costs!(e, model)
    compute_om_fixed_costs!(e, model)
end

function operation_model!(e::Edge, model::Model)

    if e.unidirectional
        e.flow = @variable(
            model,
            [t in time_interval(e)],
            lower_bound = 0.0,
            base_name = "vFLOW_$(id(e))_period$(period_index(e))"
        )
    else
        e.flow = @variable(model, [t in time_interval(e)], base_name = "vFLOW_$(id(e))_period$(period_index(e))")
    end

    update_balances!(e, model)

    for t in time_interval(e)
        w = current_subperiod(e,t)
        if variable_om_cost(e) > 0
            add_to_expression!(
                model[:eVariableCost],
                subperiod_weight(e, w) * variable_om_cost(e),
                flow(e, t),
            )
        end
        if isa(start_vertex(e), Node)
            if !isempty(price(start_vertex(e)))
                add_to_expression!(
                    model[:eVariableCost],
                    subperiod_weight(e, w) * price(start_vertex(e), t),
                    flow(e, t),
                )
            end
        end

    end

    return nothing
end

"""
    EdgeWithUC{T} <: AbstractEdge{T}

    A mutable struct representing an edge with unit commitment constraints in a network model, parameterized by commodity type T.

    # Inherited Attributes from Edge
    - id::Symbol: Unique identifier for the edge
    - timedata::TimeData: Time-related data for the edge
    - start_vertex::AbstractVertex: Starting vertex of the edge
    - end_vertex::AbstractVertex: Ending vertex of the edge
    - availability::Vector{Float64}: Time series of availability factors
    - can_expand::Bool: Whether edge capacity can be expanded
    - can_retire::Bool: Whether edge capacity can be retired
    - capacity::Union{AffExpr,Float64}: Total available capacity
    - capacity_size::Float64: Size factor for resource cluster
    - constraints::Vector{AbstractTypeConstraint}: List of constraints applied to the edge
    - distance::Float64: Physical distance of the edge
    - existing_capacity::Float64: Initial installed capacity
    - fixed_om_cost::Float64: Fixed operation and maintenance costs
    - flow::Union{JuMPVariable,Vector{Float64}}: Flow of commodity through the edge at each timestep
    - has_capacity::Bool: Whether the edge has capacity variables
    - integer_decisions::Bool: Whether capacity decisions must be integer
    - investment_cost::Float64: CAPEX per unit of new capacity
    - loss_fraction::Float64: Fraction of flow lost during transmission
    - max_capacity::Float64: Maximum allowed capacity
    - min_capacity::Float64: Minimum required capacity
    - min_flow_fraction::Float64: Minimum flow as fraction of capacity
    - new_capacity::Union{JuMPVariable,Float64}: JuMP variable representing new capacity built
    - ramp_down_fraction::Float64: Maximum ramp-down rate as fraction of capacity
    - ramp_up_fraction::Float64: Maximum ramp-up rate as fraction of capacity
    - ret_capacity::Union{JuMPVariable,Float64}: JuMP variable representing capacity to be retired
    - unidirectional::Bool: Whether flow is restricted to one direction
    - variable_om_cost::Float64: Variable operation and maintenance costs per unit flow

    # Fields specific to EdgeWithUC
    - min_down_time::Int64: Minimum time units that must elapse between shutting down and starting up
    - min_up_time::Int64: Minimum time units that must elapse between starting up and shutting down
    - startup_cost::Float64: Cost incurred when starting up the unit
    - startup_fuel::Float64: Amount of fuel consumed during startup
    - startup_fuel_balance_id::Symbol: Identifier for the balance constraint tracking startup fuel
    - ucommit::Union{JuMPVariable,Vector{Float64}}: Binary commitment state variables
    - ushut::Union{JuMPVariable,Vector{Float64}}: Binary shutdown decision variables
    - ustart::Union{JuMPVariable,Vector{Float64}}: Binary startup decision variables

    EdgeWithUC extends Edge to model units that have operational constraints related to their on/off status. It includes variables and parameters
    for tracking unit commitment decisions and associated costs/constraints.
"""
Base.@kwdef mutable struct EdgeWithUC{T} <: AbstractEdge{T}
    @AbstractEdgeBaseAttributes()
    ucommit::JuMPVariable = Vector{VariableRef}()
    ushut::JuMPVariable = Vector{VariableRef}()
    ustart::JuMPVariable = Vector{VariableRef}()
end

function make_edge_UC(
    id::Symbol,
    data::Dict{Symbol,Any},
    time_data::TimeData,
    commodity::DataType,
    start_vertex::AbstractVertex,
    end_vertex::AbstractVertex,
)

    if !(target_is_valid(commodity, start_vertex))
        error("Edge $id cannot be connected to its start vertex, $(start_vertex.id).\nThey have different commodities\n$id is a $commodity edge.\n$(start_vertex.id) is a $(commodity_type(start_vertex)) vertex.")
    elseif !target_is_valid(commodity, end_vertex)
        error("Edge $id cannot be connected to its end vertex, $(end_vertex.id).\nThey have different commodities\n$id is a $commodity edge.\n$(end_vertex.id) is a $(commodity_type(end_vertex)) vertex.")
    end

    edge_kwargs = Base.fieldnames(EdgeWithUC)
    filtered_data = Dict{Symbol,Any}(
        k => v for (k, v) in data if k in edge_kwargs
    )
    remove_keys = [:id, :start_vertex, :end_vertex, :timedata]
    for key in remove_keys
        if haskey(filtered_data, key)
            delete!(filtered_data, key)
        end
    end
    _edge = EdgeWithUC{commodity}(;
        id = id,
        timedata = time_data,
        start_vertex = start_vertex,
        end_vertex = end_vertex,
        filtered_data...,
    )
    return _edge
end
EdgeWithUC(
    id::Symbol,
    data::Dict{Symbol,Any},
    time_data::TimeData,
    commodity::DataType,
    start_vertex::AbstractVertex,
    end_vertex::AbstractVertex,
) = make_edge_UC(id, data, time_data, commodity, start_vertex, end_vertex)

######### EdgeWithUC interface #########
min_down_time(e::EdgeWithUC) = e.min_down_time;
min_up_time(e::EdgeWithUC) = e.min_up_time;
startup_cost(e::EdgeWithUC) = e.startup_cost;
startup_fuel_consumption(e::EdgeWithUC) = e.startup_fuel_consumption;
startup_fuel_balance_id(e::EdgeWithUC) = e.startup_fuel_balance_id;
ucommit(e::EdgeWithUC) = e.ucommit;
ucommit(e::EdgeWithUC, t::Int64) = ucommit(e)[t];
ushut(e::EdgeWithUC) = e.ushut;
ushut(e::EdgeWithUC, t::Int64) = ushut(e)[t];
ustart(e::EdgeWithUC) = e.ustart;
ustart(e::EdgeWithUC, t::Int64) = ustart(e)[t];
##### End of EdgeWithUC interface #####

function operation_model!(e::EdgeWithUC, model::Model)

    if !e.unidirectional
        error(
            "UC is available only for unidirectional edges, set edge $(id(e)) to be unidirectional",
        )
        return nothing
    end

    e.flow = @variable(
        model,
        [t in time_interval(e)],
        lower_bound = 0.0,
        base_name = "vFLOW_$(id(e))_period$(period_index(e))"
    )

    e.ucommit = @variable(
        model,
        [t in time_interval(e)],
        lower_bound = 0.0,
        base_name = "vCOMMIT_$(id(e))_period$(period_index(e))"
    )

    e.ustart = @variable(
        model,
        [t in time_interval(e)],
        lower_bound = 0.0,
        base_name = "vSTART_$(id(e))_period$(period_index(e))"
    )

    e.ushut = @variable(
        model,
        [t in time_interval(e)],
        lower_bound = 0.0,
        base_name = "vSHUT_$(id(e))_period$(period_index(e))"
    )

    update_balances!(e, model)

    update_startup_fuel_balance!(e)

    for t in time_interval(e)

        w = current_subperiod(e,t)
        if variable_om_cost(e) > 0
            add_to_expression!(
                model[:eVariableCost],
                subperiod_weight(e, w) * variable_om_cost(e),
                flow(e, t),
            )
        end

        if isa(start_vertex(e), Node)
            if !isempty(price(start_vertex(e)))
                add_to_expression!(
                    model[:eVariableCost],
                    subperiod_weight(e, w) * price(start_vertex(e), t),
                    flow(e, t),
                )
            end
        end

        if startup_cost(e) > 0
            add_to_expression!(
                model[:eVariableCost],
                subperiod_weight(e, w) * startup_cost(e) * capacity_size(e),
                ustart(e, t),
            )
        end

    end

    ### DEFAULT CONSTRAINTS ###

    @constraints(
        model,
        begin
            [t in time_interval(e)], ucommit(e, t) <= capacity(e) / capacity_size(e)
            [t in time_interval(e)], ustart(e, t) <= capacity(e) / capacity_size(e)
            [t in time_interval(e)], ushut(e, t) <= capacity(e) / capacity_size(e)
        end
    )

    @constraint(
        model,
        [t in time_interval(e)],
        ucommit(e, t) - ucommit(e, timestepbefore(t, 1, subperiods(e))) ==
        ustart(e, t) - ushut(e, t)
    )

    return nothing
end


function edges(assets::Vector{AbstractAsset})
    edges = Vector{AbstractEdge}()
    for a in assets
        for f in fieldnames(typeof(a))
            if isa(getfield(a, f), AbstractEdge)
                push!(edges, getfield(a, f))
            end
        end
    end
    return edges
end

function balance_data(e::AbstractEdge, v::AbstractVertex, i::Symbol)

    if isempty(balance_data(v, i))
        return 1.0
    elseif id(e) ∈ keys(balance_data(v, i))
        return balance_data(v, i)[id(e)]
    else
        return 0.0
    end

end

function update_balances!(e::AbstractEdge, model::Model)

    update_balance_start!(e, model)

    update_balance_end!(e, model)

end

function update_startup_fuel_balance!(e::EdgeWithUC)

    # The startup fuel will not contribute to the end vertex balance as it is not consumed there.

    v = start_vertex(e);

    i = startup_fuel_balance_id(e)

    if i ∈ balance_ids(v)
        add_to_expression!.(get_balance(v, i), -1 * startup_fuel_consumption(e) * capacity_size(e) * ustart(e))
    end

    return nothing

end

function update_balance_start!(e::AbstractEdge, model::Model)

    v = start_vertex(e)

    if e.unidirectional == true

        effective_flow = @expression(model, [t in time_interval(e)], flow(e, t))

    else
        flow_pos = @variable(model, [t in time_interval(e)], lower_bound = 0.0, base_name = "vFLOWPOS_$(id(e))_period$(period_index(e))")
        flow_neg = @variable(model, [t in time_interval(e)], lower_bound = 0.0, base_name = "vFLOWNEG_$(id(e))_period$(period_index(e))")

        @constraint(model, [t in time_interval(e)], flow_pos[t] - flow_neg[t] == flow(e, t))

        if isa(e, EdgeWithUC)
            @constraint(model, [t in time_interval(e)], flow_pos[t] + flow_neg[t] <= availability(e, t) * capacity_size(e) * ucommit(e, t))
        else
            @constraint(model, [t in time_interval(e)], flow_pos[t] + flow_neg[t] <= availability(e, t) * capacity(e))
        end

        effective_flow = @expression(model, [t in time_interval(e)], flow_pos[t] - (1 - loss_fraction(e,t)) * flow_neg[t])
    end

    for i in balance_ids(v)
        add_to_expression!.(get_balance(v, i),  -1 * balance_data(e, v, i) * effective_flow)
    end
    

end

function update_balance_end!(e::AbstractEdge, model::Model)

    v = end_vertex(e)

    if e.unidirectional == true
        effective_flow = @expression(model, [t in time_interval(e)], (1-loss_fraction(e,t)) * flow(e, t))
    else
    
        flow_pos = @variable(model, [t in time_interval(e)], lower_bound = 0.0, base_name = "vFLOWPOS_$(id(e))_period$(period_index(e))")
        flow_neg = @variable(model, [t in time_interval(e)], lower_bound = 0.0, base_name = "vFLOWNEG_$(id(e))_period$(period_index(e))")

        @constraint(model, [t in time_interval(e)], flow_pos[t] - flow_neg[t] == flow(e, t))

        if isa(e, EdgeWithUC)
            @constraint(model, [t in time_interval(e)], flow_pos[t] + flow_neg[t] <= availability(e, t) * capacity_size(e) * ucommit(e, t))
        else
            @constraint(model, [t in time_interval(e)], flow_pos[t] + flow_neg[t] <= availability(e, t) * capacity(e))
        end

        effective_flow = @expression(model, [t in time_interval(e)], (1 - loss_fraction(e,t)) * flow_pos[t] - flow_neg[t])

    end

    for i in balance_ids(v)
        add_to_expression!.(get_balance(v, i),  balance_data(e, v, i) * effective_flow)
    end
    
end

###### Templates ######

macro edge_template_args()
    quote 
        [ 
            :id,
            :timedata,
            :start_vertex,
            :end_vertex,
            :availability,
            :can_expand,
            :can_retire,
            :capacity_size,
            :distance,
            :existing_capacity,
            :fixed_om_cost,
            :has_capacity,
            :integer_decisions,
            :investment_cost,
            :loss_fraction,
            :max_capacity,
            :min_capacity,
            :min_flow_fraction,
            :ramp_down_fraction,
            :ramp_up_fraction,
            :unidirectional,
            :variable_om_cost
        ]
    end
end

function input_template(e::AbstractEdge)
    template = Dict{Symbol,Any}()
    for sym in @edge_template_args
        if !hasproperty(e, sym)
            @debug "$(sym) not found in $(typeof(e)), $(id(e)))"
            continue
        end
        prop = getfield(e, sym)
        if typeof(prop) <: Real
            template[sym] = prop
        elseif typeof(prop) == Symbol
            template[sym] = ""
        elseif typeof(prop) <: Vector
            template[sym] = [0.0]
        end
    end
    return template
end<|MERGE_RESOLUTION|>--- conflicted
+++ resolved
@@ -19,12 +19,8 @@
         has_capacity::Bool = $edge_defaults[:has_capacity]
         integer_decisions::Bool = $edge_defaults[:integer_decisions]
         investment_cost::Float64 = $edge_defaults[:investment_cost]
-<<<<<<< HEAD
         lifetime::Int64 = $edge_defaults[:lifetime]
-        loss_fraction::Float64 = $edge_defaults[:loss_fraction]
-=======
         loss_fraction::Vector{Float64} = $edge_defaults[:loss_fraction]
->>>>>>> 195b515c
         max_capacity::Float64 = $edge_defaults[:max_capacity]
         max_new_capacity::Float64 = $edge_defaults[:max_new_capacity]
         min_capacity::Float64 = $edge_defaults[:min_capacity]
@@ -72,13 +68,8 @@
     - flow::Union{JuMPVariable,Vector{Float64}}: Flow of commodity `T` through the edge at each timestep
     - has_capacity::Bool: Whether the edge has capacity variables
     - integer_decisions::Bool: Whether capacity decisions must be integer
-<<<<<<< HEAD
     - investment_cost::Float64: CAPEX per unit of new capacity
-    - loss_fraction::Float64: Fraction of flow lost during transmission
-=======
-    - investment_cost::Float64: Cost per unit of new capacity
     - loss_fraction::Vector{Float64}: Fraction of flow lost during transmission, it can be time-dependent.
->>>>>>> 195b515c
     - max_capacity::Float64: Maximum allowed capacity
     - min_capacity::Float64: Minimum required capacity
     - min_flow_fraction::Float64: Minimum flow as fraction of capacity
