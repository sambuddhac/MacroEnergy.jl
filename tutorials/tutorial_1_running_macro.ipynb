--- conflicted
+++ resolved
@@ -190,14 +190,8 @@
    "metadata": {},
    "outputs": [],
    "source": [
-<<<<<<< HEAD
     "#Discounted costs\n",
     "cost_results = get_optimal_discounted_costs(model)"
-=======
-    "# Costs\n",
-    "cost_results = get_optimal_costs(model)\n",
-    "cost_results[:, [:variable, :value]]"
->>>>>>> 195b515c
    ]
   },
   {
